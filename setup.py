from setuptools import setup, find_packages


__version__ = "0.1.7"

setup(
    name="xgboostlss",
<<<<<<< HEAD
    version=__version__,
=======
    version="0.2.0",
>>>>>>> 30115a8b
    description="XGBoostLSS - An extension of XGBoost to probabilistic forecasting",
    long_description=open("README.md").read(),
    long_description_content_type="text/markdown",
    author="Alexander März",
    maintainer="Alexander März, Sebastian Cattes",
    author_email="alex.maerz@gmx.net, sebastian.cattes@inwt-statistics.de",
    url="https://github.com/StatMixedML/XGBoostLSS",
    license="Apache License 2.0",
    packages=find_packages(exclude=["tests"]),
    include_package_data=True,
    package_data={'': ['datasets/*.csv']},
    zip_safe=True,
<<<<<<< HEAD
    python_requires=">=3.8, <3.11",
    install_requires=[
        "xgboost>=1.6.1",
        "optuna>=2.10.1",
        "torch>=1.12.0",
        "shap>=0.41.0",
        "numpy>=1.22.4",
        "pandas>=1.4.3",
        "scipy>=1.8.1",
        "scikit-learn>=1.0.2",
=======
    python_requires=">=3.9",
    install_requires=[
        "xgboost~=1.7.5",
        "torch~=2.0.1",
        "optuna~=3.1.1",
        "properscoring~=0.1",
        "scikit-learn~=1.2.2",
        "numpy~=1.24.3",
        "pandas~=2.0.1",
        "plotnine~=0.12.1",
        "scipy",
        "tqdm",
        "matplotlib",
>>>>>>> 30115a8b
    ],
    test_suite="tests",
    tests_require=["flake8", "pytest"],
    classifiers=[  # Optional
        'Development Status :: 3 - Alpha',
        'Intended Audience :: Developers',
        'License :: OSI Approved :: Apache Software License',
        "Operating System :: OS Independent",
        'Programming Language :: Python :: 3',
        'Programming Language :: Python :: 3.7',
        'Programming Language :: Python :: 3.8',
        'Programming Language :: Python :: 3.9',
        "Programming Language :: Python :: 3.10",
        'Programming Language :: Python :: 3 :: Only',
    ],

)<|MERGE_RESOLUTION|>--- conflicted
+++ resolved
@@ -1,39 +1,23 @@
 from setuptools import setup, find_packages
 
 
-__version__ = "0.1.7"
+__version__ = "0.2.1"
 
 setup(
     name="xgboostlss",
-<<<<<<< HEAD
     version=__version__,
-=======
-    version="0.2.0",
->>>>>>> 30115a8b
     description="XGBoostLSS - An extension of XGBoost to probabilistic forecasting",
     long_description=open("README.md").read(),
     long_description_content_type="text/markdown",
     author="Alexander März",
-    maintainer="Alexander März, Sebastian Cattes",
-    author_email="alex.maerz@gmx.net, sebastian.cattes@inwt-statistics.de",
+    maintainer="Alexander März",
+    author_email="alex.maerz@gmx.net",
     url="https://github.com/StatMixedML/XGBoostLSS",
     license="Apache License 2.0",
     packages=find_packages(exclude=["tests"]),
     include_package_data=True,
     package_data={'': ['datasets/*.csv']},
     zip_safe=True,
-<<<<<<< HEAD
-    python_requires=">=3.8, <3.11",
-    install_requires=[
-        "xgboost>=1.6.1",
-        "optuna>=2.10.1",
-        "torch>=1.12.0",
-        "shap>=0.41.0",
-        "numpy>=1.22.4",
-        "pandas>=1.4.3",
-        "scipy>=1.8.1",
-        "scikit-learn>=1.0.2",
-=======
     python_requires=">=3.9",
     install_requires=[
         "xgboost~=1.7.5",
@@ -47,7 +31,6 @@
         "scipy",
         "tqdm",
         "matplotlib",
->>>>>>> 30115a8b
     ],
     test_suite="tests",
     tests_require=["flake8", "pytest"],
