import torch
from torch.nn.functional import softplus, gumbel_softmax, softmax

<<<<<<< HEAD
_EPS = 1e-6

=======
>>>>>>> 488d6a1b

def nan_to_num(predt: torch.tensor) -> torch.tensor:
    """
    Replace nan, inf and -inf with the mean of predt.

    Arguments
    ---------
    predt: torch.tensor
        Predicted values.

    Returns
    -------
    predt: torch.tensor
        Predicted values.
    """
    predt = torch.nan_to_num(
        predt,
        nan=float(torch.nanmean(predt)),
        posinf=float(torch.nanmean(predt)),
        neginf=float(torch.nanmean(predt)),
    )

    return predt


def identity_fn(predt: torch.tensor) -> torch.tensor:
    """
    Identity mapping of predt.

    Arguments
    ---------
    predt: torch.tensor
        Predicted values.

    Returns
    -------
    predt: torch.tensor
        Predicted values.
    """
    predt = nan_to_num(predt) + torch.tensor(0, dtype=predt.dtype)

    return predt


def exp_fn(predt: torch.tensor) -> torch.tensor:
    """
    Exponential function used to ensure predt is strictly positive.

    Arguments
    ---------
    predt: torch.tensor
        Predicted values.

    Returns
    -------
    predt: torch.tensor
        Predicted values.
    """
    predt = torch.exp(nan_to_num(predt)) + torch.tensor(_EPS, dtype=predt.dtype)

    return predt


def exp_fn_df(predt: torch.tensor) -> torch.tensor:
    """
    Exponential function used for Student-T distribution.

    Arguments
    ---------
    predt: torch.tensor
        Predicted values.

    Returns
    -------
    predt: torch.tensor
        Predicted values.
    """
    return exp_fn(predt) + torch.tensor(2.0, dtype=predt.dtype)


def softplus_fn(predt: torch.tensor) -> torch.tensor:
    """
    Softplus function used to ensure predt is strictly positive.

    Arguments
    ---------
    predt: torch.tensor
        Predicted values.

    Returns
    -------
    predt: torch.tensor
        Predicted values.
    """
    predt = softplus(nan_to_num(predt)) + torch.tensor(_EPS, dtype=predt.dtype)

    return predt


def softplus_fn_df(predt: torch.tensor) -> torch.tensor:
    """
    Softplus function used for Student-T distribution.

    Arguments
    ---------
    predt: torch.tensor
        Predicted values.

    Returns
    -------
    predt: torch.tensor
        Predicted values.
    """
    return softplus_fn(predt) + torch.tensor(2.0, dtype=predt.dtype)


def squareplus_fn(predt: torch.tensor) -> torch.tensor:
    """
    Square-Plus function used to ensure predt is strictly positive.

    Arguments
    ---------
    predt: torch.tensor
        Predicted values.

    Returns
    -------
    predt: torch.tensor
        Predicted values.
    """
    b = torch.tensor(4., dtype=predt.dtype)
    predt = 0.5 * (predt + torch.sqrt(predt ** 2 + b)) + torch.tensor(1e-06, dtype=predt.dtype)

    return predt


def squareplus_fn_df(predt: torch.tensor) -> torch.tensor:
    """
    Square-Plus function used to ensure predt is strictly positive.

    Arguments
    ---------
    predt: torch.tensor
        Predicted values.

    Returns
    -------
    predt: torch.tensor
        Predicted values.
    """
    b = torch.tensor(4., dtype=predt.dtype)
    predt = 0.5 * (predt + torch.sqrt(predt ** 2 + b)) + torch.tensor(1e-06, dtype=predt.dtype)

    return predt + torch.tensor(2.0, dtype=predt.dtype)


def sigmoid_fn(predt: torch.tensor) -> torch.tensor:
    """
    Function used to ensure predt are scaled to (0,1).

    Arguments
    ---------
    predt: torch.tensor
        Predicted values.

    Returns
    -------
    predt: torch.tensor
        Predicted values.
    """
    predt = torch.sigmoid(nan_to_num(predt))
    predt = torch.clamp(predt, _EPS, 1 - _EPS)

    return predt


def relu_fn(predt: torch.tensor) -> torch.tensor:
    """
    Function used to ensure predt are scaled to max(0, predt).

    Arguments
    ---------
    predt: torch.tensor
        Predicted values.

    Returns
    -------
    predt: torch.tensor
        Predicted values.
    """
    predt = torch.relu(nan_to_num(predt)) + torch.tensor(_EPS, dtype=predt.dtype)

    return predt


def relu_fn_df(predt: torch.tensor) -> torch.tensor:
    """
    Function used to ensure predt are scaled to max(0, predt).

    Arguments
    ---------
    predt: torch.tensor
        Predicted values.

    Returns
    -------
    predt: torch.tensor
        Predicted values.
    """
    predt = torch.relu(nan_to_num(predt)) + torch.tensor(1e-06, dtype=predt.dtype)

    return predt + torch.tensor(2.0, dtype=predt.dtype)


def softmax_fn(predt: torch.tensor) -> torch.tensor:
    """
    Softmax function used to ensure predt is adding to one.


    Arguments
    ---------
    predt: torch.tensor
        Predicted values.

    Returns
    -------
    predt: torch.tensor
        Predicted values.
    """
    predt = softmax(nan_to_num(predt), dim=1) + torch.tensor(0, dtype=predt.dtype)

    return predt


def gumbel_softmax_fn(predt: torch.tensor, tau: float = 1.0) -> torch.tensor:
    """
    Gumbel-softmax function used to ensure predt is adding to one.

    The Gumbel-softmax distribution is a continuous distribution over the simplex, which can be thought of as a "soft"
    version of a categorical distribution. It’s a way to draw samples from a categorical distribution in a
    differentiable way. The motivation behind using the Gumbel-Softmax is to make the discrete sampling process of
    categorical variables differentiable, which is useful in gradient-based optimization problems. To sample from a
    Gumbel-Softmax distribution, one would use the Gumbel-max trick: add a Gumbel noise to logits and apply the softmax.
    Formally, given a vector z, the Gumbel-softmax function s(z,tau)_i for a component i at temperature tau is
    defined as:

        s(z,tau)_i = frac{e^{(z_i + g_i) / tau}}{sum_{j=1}^M e^{(z_j + g_j) / tau}}

    where g_i is a sample from the Gumbel(0, 1) distribution. The parameter tau (temperature) controls the sharpness
    of the output distribution. As tau approaches 0, the mixing probabilities become more discrete, and as tau
    approaches infty, the mixing probabilities become more uniform. For more information we refer to

        Jang, E., Gu, Shixiang and Poole, B. "Categorical Reparameterization with Gumbel-Softmax", ICLR, 2017.

    Arguments
    ---------
    predt: torch.tensor
        Predicted values.
    tau: float, non-negative scalar temperature.
        Temperature parameter for the Gumbel-softmax distribution. As tau -> 0, the output becomes more discrete, and as
        tau -> inf, the output becomes more uniform.

    Returns
    -------
    predt: torch.tensor
        Predicted values.
    """
    torch.manual_seed(123)
    predt = gumbel_softmax(nan_to_num(predt), tau=tau, dim=1) + torch.tensor(
        0, dtype=predt.dtype
    )

    return predt


def log_fn(predt: torch.tensor) -> torch.tensor:
    """
    Log function as the inverse of exp_fn.

    Arguments
    ---------
    predt: torch.tensor
        Predicted values.

    Returns
    -------
    predt: torch.tensor
        Predicted values.
    """
    predt = torch.log(nan_to_num(predt) - torch.tensor(_EPS, dtype=predt.dtype))

    return predt


def softplus_inverse_fn(predt: torch.tensor) -> torch.tensor:
    """
    Softplus inverse function.

    Arguments
    ---------
    predt: torch.tensor
        Predicted values.

    Returns
    -------
    predt: torch.tensor
        Predicted values.
    """
    predt = nan_to_num(predt) - torch.tensor(_EPS, dtype=predt.dtype)

    predt = predt + torch.log(-torch.expm1(-predt))

    return predt


def logit_fn(predt: torch.tensor) -> torch.tensor:
    """
    Logit (inverse of sigmoid) to mape (0, 1) to real line.

    Arguments
    ---------
    predt: torch.tensor
        Predicted values.

    Returns
    -------
    predt: torch.tensor
        Predicted values.
    """

    predt = torch.logit(nan_to_num(predt))

    return predt

<<<<<<< HEAD

INVERSE_LOOKUP = {
    "exp_fn": log_fn,
    "softplus_fn": softplus_inverse_fn,
    "exp_fn_df": lambda x: log_fn(x - 2),
    "softplus_fn_df": lambda x: softplus_inverse_fn(x - 2),
    "identity_fn": identity_fn,
    "sigmoid_fn": logit_fn,
}
=======
    return predt
>>>>>>> 488d6a1b
<|MERGE_RESOLUTION|>--- conflicted
+++ resolved
@@ -1,11 +1,8 @@
 import torch
 from torch.nn.functional import softplus, gumbel_softmax, softmax
 
-<<<<<<< HEAD
 _EPS = 1e-6
 
-=======
->>>>>>> 488d6a1b
 
 def nan_to_num(predt: torch.tensor) -> torch.tensor:
     """
@@ -340,7 +337,6 @@
 
     return predt
 
-<<<<<<< HEAD
 
 INVERSE_LOOKUP = {
     "exp_fn": log_fn,
@@ -349,7 +345,4 @@
     "softplus_fn_df": lambda x: softplus_inverse_fn(x - 2),
     "identity_fn": identity_fn,
     "sigmoid_fn": logit_fn,
-}
-=======
-    return predt
->>>>>>> 488d6a1b
+}