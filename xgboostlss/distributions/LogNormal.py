from torch.distributions import LogNormal as LogNormal_Torch
from .distribution_utils import DistributionClass
from .censored_utils import CensoredMixin
from ..utils import *


class LogNormal(DistributionClass):
    """
    LogNormal distribution class.

    Distributional Parameters
    -------------------------
    loc: torch.Tensor
        Mean of log of distribution.
    scale: torch.Tensor
        Standard deviation of log of the distribution.

    Source
    -------------------------
    https://pytorch.org/docs/stable/distributions.html#lognormal

    Parameters
    -------------------------
    stabilization: str
        Stabilization method for the Gradient and Hessian. Options are "None", "MAD", "L2".
    response_fn: str
        Response function for transforming the distributional parameters to the correct support. Options are
        "exp" (exponential) or "softplus" (softplus).
    loss_fn: str
        Loss function. Options are "nll" (negative log-likelihood) or "crps" (continuous ranked probability score).
        Note that if "crps" is used, the Hessian is set to 1, as the current CRPS version is not twice differentiable.
        Hence, using the CRPS disregards any variation in the curvature of the loss function.
    initialize: bool
        Whether to initialize the distributional parameters with unconditional start values. Initialization can help
        to improve speed of convergence in some cases. However, it may also lead to early stopping or suboptimal
        solutions if the unconditional start values are far from the optimal values.
    """
    def __init__(self,
                 stabilization: str = "None",
                 response_fn: str = "exp",
                 loss_fn: str = "nll",
                 initialize: bool = False,
                 ):

        # Input Checks
        if stabilization not in ["None", "MAD", "L2"]:
            raise ValueError("Invalid stabilization method. Please choose from 'None', 'MAD' or 'L2'.")
        if loss_fn not in ["nll", "crps"]:
            raise ValueError("Invalid loss function. Please choose from 'nll' or 'crps'.")
        if not isinstance(initialize, bool):
            raise ValueError("Invalid initialize. Please choose from True or False.")

        # Specify Response Functions
        response_functions = {"exp": exp_fn, "softplus": softplus_fn}
        if response_fn in response_functions:
            response_fn = response_functions[response_fn]
        else:
            raise ValueError(
                "Invalid response function. Please choose from 'exp' or 'softplus'.")

        # Set the parameters specific to the distribution
        distribution = LogNormal_Torch
        param_dict = {"loc": identity_fn, "scale": response_fn}
        torch.distributions.Distribution.set_default_validate_args(False)

        # Specify Distribution Class
        super().__init__(distribution=distribution,
                         univariate=True,
                         discrete=False,
                         n_dist_param=len(param_dict),
                         stabilization=stabilization,
                         param_dict=param_dict,
                         distribution_arg_names=list(param_dict.keys()),
<<<<<<< HEAD
                         loss_fn=loss_fn,
                         initialize=initialize,
                         )
=======
                         loss_fn=loss_fn
                         )


class CensoredLogNormal(CensoredMixin, LogNormal):
    """LogNormal distribution with interval-censoring support."""
    pass
>>>>>>> c279bb57
<|MERGE_RESOLUTION|>--- conflicted
+++ resolved
@@ -71,16 +71,11 @@
                          stabilization=stabilization,
                          param_dict=param_dict,
                          distribution_arg_names=list(param_dict.keys()),
-<<<<<<< HEAD
                          loss_fn=loss_fn,
                          initialize=initialize,
-                         )
-=======
-                         loss_fn=loss_fn
                          )
 
 
 class CensoredLogNormal(CensoredMixin, LogNormal):
     """LogNormal distribution with interval-censoring support."""
-    pass
->>>>>>> c279bb57
+    pass