--- conflicted
+++ resolved
@@ -1,6 +1,3 @@
-<<<<<<< HEAD
-"""XGBoostLSS - An extension of XGBoost to probabilistic forecasting"""
-=======
 """XGBoostLSS - An extension of XGBoost to probabilistic forecasting"""
 
 from . import distribution_utils
@@ -14,4 +11,3 @@
 from . import NegativeBinomial
 from . import Poisson
 from . import Expectile
->>>>>>> 30115a8b
