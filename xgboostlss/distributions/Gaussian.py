<<<<<<< HEAD
import xgboost as xgb
import numpy as np
import pandas as pd
from scipy.stats import norm
from xgboostlss.utils import identity, stabilize_derivative, soft_plus_inv, soft_plus
=======
from torch.distributions import Normal as Gaussian_Torch
from xgboostlss.utils import *
from .distribution_utils import *
>>>>>>> 30115a8b

class Gaussian:
    """
    Gaussian distribution class.

    Distributional Parameters
    -------------------------
    loc: torch.Tensor
        Mean of the distribution (often referred to as mu).
    scale: torch.Tensor
        Standard deviation of the distribution (often referred to as sigma).

    Source
    -------------------------
    https://pytorch.org/docs/stable/distributions.html#normal
    """
    def __init__(self,
                 stabilization: str,
                 response_fn: str = "exp"
                 ):

        # When a custom objective and metric are provided, XGBoost doesn't know its response and link function. Hence,
        # the user is responsible for specifying the transformations.

        if response_fn == "exp":
            response_fn = exp_fn
            inverse_response_fn = log_fn
        elif response_fn == "softplus":
            response_fn = softplus_fn
            inverse_response_fn = softplusinv_fn
        else:
            raise ValueError("Invalid response function. Please choose from 'exp' or 'softplus'.")

        # Specify Response and Link Functions
        param_dict = {"loc": identity_fn, "scale": response_fn}
        param_dict_inv = {"loc": identity_fn, "scale": inverse_response_fn}
        distribution_arg_names = list(param_dict.keys())

        # Specify Distribution
        self.dist_class = DistributionClass(distribution=Gaussian_Torch,
                                            n_dist_param=len(param_dict),
                                            stabilization=stabilization,
                                            param_dict=param_dict,
                                            param_dict_inv=param_dict_inv,
                                            distribution_arg_names=distribution_arg_names
                                            )<|MERGE_RESOLUTION|>--- conflicted
+++ resolved
@@ -1,14 +1,6 @@
-<<<<<<< HEAD
-import xgboost as xgb
-import numpy as np
-import pandas as pd
-from scipy.stats import norm
-from xgboostlss.utils import identity, stabilize_derivative, soft_plus_inv, soft_plus
-=======
 from torch.distributions import Normal as Gaussian_Torch
 from xgboostlss.utils import *
 from .distribution_utils import *
->>>>>>> 30115a8b
 
 class Gaussian:
     """
